--- conflicted
+++ resolved
@@ -2,12 +2,7 @@
 
 import type { RefinedIntegrationAction } from '@arkw/core';
 import { zodResolver } from '@hookform/resolvers/zod';
-<<<<<<< HEAD
 import React, { useState } from 'react';
-=======
-import { RefinedIntegrationAction } from 'core';
-import React from 'react';
->>>>>>> 5b412119
 import { Control, FieldErrors, useForm } from 'react-hook-form';
 import { z, ZodSchema } from 'zod';
 
